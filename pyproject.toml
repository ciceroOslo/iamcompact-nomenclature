[project]
name = "iamcompact-nomenclature"
<<<<<<< HEAD
version = "0.8.5"
=======
version = "0.8.6"
>>>>>>> fb421914
description = "Data structure definition for validation of model outputs in the HORIZON EUROPE project IAM COMPACT, using nomenclature-iamc"
authors = [
    { name = "Jan Ivar Korsbakken", email = "janko@cicero.oslo.no" }
]
dependencies = [
    "nomenclature-iamc>=0.19.0",
    "pyam-iamc>=2.2"
]
readme = "README.md"
requires-python = ">= 3.11"

[build-system]
requires = ["hatchling"]
build-backend = "hatchling.build"

[tool.rye]
managed = true
dev-dependencies = [
    "ipython>=8.20.0",
    "pytest>=8.0.0",
    "ipykernel>=6.29.0",
    "dvc[ssh]>=3.48.4"
]

[tool.hatch.metadata]
allow-direct-references = true

[tool.hatch.build.targets.wheel]
packages = ["iamcompact_nomenclature"]<|MERGE_RESOLUTION|>--- conflicted
+++ resolved
@@ -1,10 +1,6 @@
 [project]
 name = "iamcompact-nomenclature"
-<<<<<<< HEAD
-version = "0.8.5"
-=======
 version = "0.8.6"
->>>>>>> fb421914
 description = "Data structure definition for validation of model outputs in the HORIZON EUROPE project IAM COMPACT, using nomenclature-iamc"
 authors = [
     { name = "Jan Ivar Korsbakken", email = "janko@cicero.oslo.no" }
